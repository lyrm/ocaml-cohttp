--- conflicted
+++ resolved
@@ -2,16 +2,10 @@
 
 Compatibility breaking interface changes:
 
-<<<<<<< HEAD
-* Rename `Cohttp.Auth.t` to `Cohttp.Auth.credential` and `Cohttp.auth.req`
-  to `Cohttp.Auth.challenge`.  Also expose an `Other` variant to make it
-  more extensible for unknown authentication types.
-=======
 * Rename `Cohttp.Auth.t` to `Cohttp.Auth.credential` and `Cohttp.Auth.req`
   to `Cohttp.Auth.challenge`.  Also expose an `Other` variant
   to make it more extensible for unknown authentication types. The
   `Cohttp.Auth` functions using these types have also been renamed accordingly.
->>>>>>> bc2815ad
 * Rename `Cohttp.Transfer.encoding_to_string` to `string_of_encoding`
   for consistency with the rest of Cohttp's APIs.
 * The `has_body` function in the Request and Response modules now
